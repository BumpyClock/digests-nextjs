--- conflicted
+++ resolved
@@ -23,10 +23,6 @@
     
     return () => media.removeEventListener("change", listener)
   }, [query])
-<<<<<<< HEAD
-
-=======
->>>>>>> 2907abaa
   return matches
 }
 
