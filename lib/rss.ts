import type { 
  Feed, 
  FeedItem, 
  FetchFeedsResponse, 
  ReaderViewResponse 
} from '@/types'
import { getApiUrl } from '@/lib/config'
<<<<<<< HEAD
import Logger from '@/utils/logger'
=======
import { Logger } from '@/utils/logger'
>>>>>>> 445c3bbd

export async function fetchFeeds(urls: string[]): Promise<{ feeds: Feed[]; items: FeedItem[] }> {
  try {
    Logger.debug(`Fetching feeds for URLs: ${urls.length}`)
    Logger.debug('Feed URLs', urls)
    const response = await fetch(getApiUrl("/parse"), {
      method: "POST",
      headers: {
        "Content-Type": "application/json",
      },
      body: JSON.stringify({ urls }),
    })

    Logger.debug("API Response status:", response.status)
    if (!response.ok) {
      throw new Error(`HTTP error! status: ${response.status}`)
    }

    const data = await response.json() as FetchFeedsResponse
    Logger.debug("API Response data:", JSON.stringify(data, null, 2))

    if (!data || !Array.isArray(data.feeds)) {
      throw new Error("Invalid response from API")
    }

    const feeds: Feed[] = data.feeds.map((feed: Feed) => ({
      type: feed.type,
      guid: feed.guid || feed.link?.replace(/[^a-zA-Z0-9]/g, '') || crypto.randomUUID(),
      status: feed.status,
      siteTitle: feed.siteTitle,
      feedTitle: feed.feedTitle,
      feedUrl: feed.feedUrl,
      description: feed.description,
      link: feed.link,
      lastUpdated: feed.lastUpdated,
      lastRefreshed: feed.lastRefreshed,
      published: feed.published,
      author: feed.author,
      language: feed.language,
      favicon: feed.favicon,
      categories: feed.categories,
      items: Array.isArray(feed.items) ? feed.items.map((item: FeedItem) => ({
        type: item.type,
        id: item.id || item.link?.replace(/[^a-zA-Z0-9]/g, '') || crypto.randomUUID(),
        title: item.title,
        description: item.description,
        link: item.link,
        author: item.author,
        published: item.published,
        content: item.content,
        created: item.created,
        content_encoded: item.content_encoded,
        categories: item.categories,
        enclosures: item.enclosures,
        thumbnail: item.thumbnail,
        thumbnailColor: item.thumbnailColor,
        thumbnailColorComputed: item.thumbnailColorComputed,
        siteTitle: feed.siteTitle,
        feedTitle: feed.feedTitle,
        feedUrl: feed.feedUrl,
        favicon: feed.favicon,
        favorite: false,
      })) : [],
    }))

    const items: FeedItem[] = feeds
      .flatMap(feed => feed.items || [])

<<<<<<< HEAD
=======

>>>>>>> 445c3bbd
    return { feeds, items }
  } catch (error) {
    console.error("Error fetching feeds:", error)
    throw error
  }
}

export async function fetchReaderView(urls: string[]): Promise<ReaderViewResponse[]> {
  try {
    Logger.debug("Fetching reader view for URLs:", urls)
    const response = await fetch(getApiUrl("/getreaderview"), {
      method: "POST",
      headers: {
        "Content-Type": "application/json",
      },
      body: JSON.stringify({ urls }),
    })

    Logger.debug("API Response status:", response.status)
    if (!response.ok) {
      throw new Error(`HTTP error! status: ${response.status}`)
    }

    const data = await response.json()
    Logger.debug("API Response data:", JSON.stringify(data, null, 2))

    if (!Array.isArray(data)) {
      throw new Error("Invalid response from API")
    }

    return data as ReaderViewResponse[]
  } catch (error) {
    console.error("Error fetching reader view:", error)
    throw error
  }
}
<|MERGE_RESOLUTION|>--- conflicted
+++ resolved
@@ -5,11 +5,7 @@
   ReaderViewResponse 
 } from '@/types'
 import { getApiUrl } from '@/lib/config'
-<<<<<<< HEAD
-import Logger from '@/utils/logger'
-=======
 import { Logger } from '@/utils/logger'
->>>>>>> 445c3bbd
 
 export async function fetchFeeds(urls: string[]): Promise<{ feeds: Feed[]; items: FeedItem[] }> {
   try {
@@ -78,10 +74,7 @@
     const items: FeedItem[] = feeds
       .flatMap(feed => feed.items || [])
 
-<<<<<<< HEAD
-=======
 
->>>>>>> 445c3bbd
     return { feeds, items }
   } catch (error) {
     console.error("Error fetching feeds:", error)
