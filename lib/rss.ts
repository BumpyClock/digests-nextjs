import type { 
  Feed, 
  FeedItem, 
  FetchFeedsResponse, 
  ReaderViewResponse 
} from '@/types'
import { getApiUrl } from '@/lib/config'
import { Logger } from '@/utils/logger'

export async function fetchFeeds(urls: string[]): Promise<{ feeds: Feed[]; items: FeedItem[] }> {
  try {
    Logger.debug(`Fetching feeds for URLs: ${urls.length}`)
    Logger.debug('Feed URLs', urls)
    const response = await fetch(getApiUrl("/parse"), {
      method: "POST",
      headers: {
        "Content-Type": "application/json",
      },
      body: JSON.stringify({ urls }),
    })

    Logger.debug("API Response status:", response.status)
    if (!response.ok) {
      throw new Error(`HTTP error! status: ${response.status}`)
    }

    const data = await response.json() as FetchFeedsResponse
    Logger.debug("API Response data:", JSON.stringify(data, null, 2))

    if (!data || !Array.isArray(data.feeds)) {
      throw new Error("Invalid response from API")
    }

    const feeds: Feed[] = data.feeds.map((feed: Feed) => ({
      type: feed.type,
      guid: feed.guid || feed.link?.replace(/[^a-zA-Z0-9]/g, '') || crypto.randomUUID(),
      status: feed.status,
      siteTitle: feed.siteTitle,
      feedTitle: feed.feedTitle,
      feedUrl: feed.feedUrl,
      description: feed.description,
      link: feed.link,
      lastUpdated: feed.lastUpdated,
      lastRefreshed: feed.lastRefreshed,
      published: feed.published,
      author: feed.author,
      language: feed.language,
      favicon: feed.favicon,
      categories: feed.categories,
      items: Array.isArray(feed.items) ? feed.items.map((item: FeedItem) => ({
        type: item.type,
        id: item.id || item.link?.replace(/[^a-zA-Z0-9]/g, '') || crypto.randomUUID(),
        title: item.title,
        description: item.description,
        link: item.link,
        author: item.author,
        published: item.published,
        content: item.content,
        created: item.created,
        content_encoded: item.content_encoded,
        categories: item.categories,
        enclosures: item.enclosures,
        thumbnail: item.thumbnail,
        thumbnailColor: item.thumbnailColor,
        thumbnailColorComputed: item.thumbnailColorComputed,
        siteTitle: feed.siteTitle,
        feedTitle: feed.feedTitle,
        feedUrl: feed.feedUrl,
        favicon: feed.favicon,
        favorite: false,
      })) : [],
    }))

    const items: FeedItem[] = feeds
      .flatMap(feed => feed.items || [])

<<<<<<< HEAD

=======
>>>>>>> 702f0941
    return { feeds, items }
  } catch (error) {
    console.error("Error fetching feeds:", error)
    throw error
  }
}

export async function fetchReaderView(urls: string[]): Promise<ReaderViewResponse[]> {
  try {
    Logger.debug("Fetching reader view for URLs:", urls)
    const response = await fetch(getApiUrl("/getreaderview"), {
      method: "POST",
      headers: {
        "Content-Type": "application/json",
      },
      body: JSON.stringify({ urls }),
    })

    Logger.debug("API Response status:", response.status)
    if (!response.ok) {
      throw new Error(`HTTP error! status: ${response.status}`)
    }

    const data = await response.json()
    Logger.debug("API Response data:", JSON.stringify(data, null, 2))

    if (!Array.isArray(data)) {
      throw new Error("Invalid response from API")
    }

    return data as ReaderViewResponse[]
  } catch (error) {
    console.error("Error fetching reader view:", error)
    throw error
  }
}
<|MERGE_RESOLUTION|>--- conflicted
+++ resolved
@@ -74,10 +74,7 @@
     const items: FeedItem[] = feeds
       .flatMap(feed => feed.items || [])
 
-<<<<<<< HEAD
 
-=======
->>>>>>> 702f0941
     return { feeds, items }
   } catch (error) {
     console.error("Error fetching feeds:", error)
